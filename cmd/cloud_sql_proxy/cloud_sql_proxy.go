--- conflicted
+++ resolved
@@ -341,15 +341,14 @@
 		return
 	}
 
-<<<<<<< HEAD
-	if *verbose {
+	if !*verbose {
 		logging.Verbosef = func(string, ...interface{}) {}
-=======
+	}
+
 	if *quiet {
 		log.Println("Cloud SQL Proxy logging has been disabled by the -quiet flag. All messages (including errors) will be suppressed.")
 		log.SetFlags(0)
 		log.SetOutput(ioutil.Discard)
->>>>>>> 3aecf32d
 	}
 
 	instList := stringList(*instances)
